mod error_extra;
mod pixel_drawer;

use std::{
    ops::Add,
    sync::{Arc, Mutex},
};

use error_extra::*;
use wgpu::util::DeviceExt;
use winit::event::MouseScrollDelta;

fn main() {
    match runner() {
        Ok(()) => {}
        Err(e) => panic!("{}", e),
    }
}

fn runner() -> color_eyre::Result<()> {
    env_logger::init();

    let world_filename = std::env::args().nth(1);
    let world_filename = match &world_filename {
        Some(s) => s.as_str(),
        None => {
            println!("no filename given, assuming shapes.ron was meant");
            "shapes.ron"
        }
    };

    let world = ron::de::from_reader(
        std::fs::File::open(world_filename).expect("failed to open shapes file"),
    )
    .expect("failed to deserialize contents of shapes file");

    let event_loop = winit::event_loop::EventLoop::new();
    let window = winit::window::WindowBuilder::new()
        .with_resizable(false)
        .with_inner_size(winit::dpi::LogicalSize::new(960.0f64, 960.0f64))
        .with_title("hi there")
        .build(&event_loop)?;

    let instance = wgpu::Instance::new(wgpu::Backends::PRIMARY);
    let surface = unsafe { instance.create_surface(&window) };
    let adaptor =
        futures::executor::block_on(instance.request_adapter(&wgpu::RequestAdapterOptions {
            power_preference: wgpu::PowerPreference::HighPerformance,
            force_fallback_adapter: false,
            compatible_surface: Some(&surface),
        }))
        .ok_or("unable to get adaptor")
        .wrap_error()?;
    let (device, queue) = futures::executor::block_on(adaptor.request_device(
        &wgpu::DeviceDescriptor {
            label: Some("the gpu, dumbass"),
            features: wgpu::Features::empty(),
            limits: wgpu::Limits {
                max_dynamic_storage_buffers_per_pipeline_layout: 8,
                max_storage_buffers_per_shader_stage: 8,
                ..wgpu::Limits::downlevel_defaults()
            },
        },
        None,
    ))?;

    let winit::dpi::PhysicalSize { width, height } = window.inner_size();
    let preffered_surface_format = *surface
        .get_supported_formats(&adaptor)
        .first()
        .ok_or("failed to get preffered_surface_format")
        .wrap_error()?;
    let surface_config = wgpu::SurfaceConfiguration {
        usage: wgpu::TextureUsages::RENDER_ATTACHMENT,
        format: preffered_surface_format,
        width,
        height,
        present_mode: wgpu::PresentMode::AutoNoVsync,
    };
    surface.configure(&device, &surface_config);

<<<<<<< HEAD
    let world =
        ron::de::from_reader(std::fs::File::open("shapes.ron").expect("failed to open shapes.ron"))
            .expect("failed to deserialize contents of shapes.ron");

    let mut renderer = pixel_drawer::PixelRenderer::new(&world, (width, height), &device, &queue);

    let mut exposure = 1.0;

    event_loop.run(move |event, _, control| match event {
        winit::event::Event::WindowEvent {
            event: winit::event::WindowEvent::CloseRequested,
            ..
        } => {
            *control = winit::event_loop::ControlFlow::Exit;
        }
        winit::event::Event::WindowEvent {
            event:
                winit::event::WindowEvent::MouseWheel {
                    delta: MouseScrollDelta::LineDelta(_, y),
                    ..
                },
            ..
        } => {
            exposure *= 1.1f32.powf(y);
            println!("new exposure: {}", exposure)
        }
        winit::event::Event::MainEventsCleared => {
            *control = winit::event_loop::ControlFlow::WaitUntil(
                std::time::Instant::now().add(std::time::Duration::from_secs_f64(0.75)),
            );
            let texture = surface.get_current_texture().unwrap();
            renderer.render(
                &texture.texture.create_view(&wgpu::TextureViewDescriptor {
                    label: Some("texture view for current frame"),
                    format: Some(preffered_surface_format),
                    dimension: Some(wgpu::TextureViewDimension::D2),
                    aspect: wgpu::TextureAspect::All,
                    base_mip_level: 0,
                    mip_level_count: None,
                    base_array_layer: 0,
                    array_layer_count: None,
                }),
                &device,
                &queue,
                exposure,
            );
            texture.present();
        }
        _ => {}
    });

    /*
=======
>>>>>>> 3903a054
    let buffer_contents = Arc::new(Mutex::new(vec![0; (width * height * 4) as _]));
    let that_one = buffer_contents.clone();
    std::thread::spawn(move || pixel_drawer::render_to_buffer(that_one, (width, height), &world));
    event_loop.run(move |event, _, control| match event {
        winit::event::Event::WindowEvent {
            event: winit::event::WindowEvent::CloseRequested,
            ..
        } => {
            *control = winit::event_loop::ControlFlow::Exit;
        }
        winit::event::Event::MainEventsCleared => {
            *control = winit::event_loop::ControlFlow::WaitUntil(
                std::time::Instant::now().add(std::time::Duration::from_secs_f64(0.0166666)),
            );
            let texture = surface.get_current_texture().unwrap();
            let buffer_contents = buffer_contents.lock().unwrap();
            let buffer = device.create_buffer_init(&wgpu::util::BufferInitDescriptor {
                label: Some("Temp Buffer"),
                contents: &buffer_contents,
                usage: wgpu::BufferUsages::COPY_SRC,
            });

            let mut encoder = device.create_command_encoder(&wgpu::CommandEncoderDescriptor {
                label: Some("texture_buffer_copy_encoder"),
            });

            encoder.copy_buffer_to_texture(
                wgpu::ImageCopyBuffer {
                    buffer: &buffer,
                    layout: wgpu::ImageDataLayout {
                        offset: 0,
                        bytes_per_row: Some((4 * width).try_into().unwrap()),
                        rows_per_image: Some(height.try_into().unwrap()),
                    },
                },
                wgpu::ImageCopyTexture {
                    texture: &texture.texture,
                    mip_level: 0,
                    origin: wgpu::Origin3d::ZERO,
                    aspect: wgpu::TextureAspect::All,
                },
                wgpu::Extent3d {
                    width,
                    height,
                    depth_or_array_layers: 1,
                },
            );
            queue.submit(std::iter::once(encoder.finish()));
            texture.present();
        }
        _ => {}
    });
    */
    Ok(())
}<|MERGE_RESOLUTION|>--- conflicted
+++ resolved
@@ -79,11 +79,6 @@
     };
     surface.configure(&device, &surface_config);
 
-<<<<<<< HEAD
-    let world =
-        ron::de::from_reader(std::fs::File::open("shapes.ron").expect("failed to open shapes.ron"))
-            .expect("failed to deserialize contents of shapes.ron");
-
     let mut renderer = pixel_drawer::PixelRenderer::new(&world, (width, height), &device, &queue);
 
     let mut exposure = 1.0;
@@ -132,8 +127,6 @@
     });
 
     /*
-=======
->>>>>>> 3903a054
     let buffer_contents = Arc::new(Mutex::new(vec![0; (width * height * 4) as _]));
     let that_one = buffer_contents.clone();
     std::thread::spawn(move || pixel_drawer::render_to_buffer(that_one, (width, height), &world));
